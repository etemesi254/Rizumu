--- conflicted
+++ resolved
@@ -163,7 +163,7 @@
             x = decoder(x * arr)
         else:
             x = decoder(x - arr)
-    #x = F.relu(x)
+    x = F.relu(x)
     return x
 
 
@@ -342,8 +342,8 @@
         real = real.permute(0, 2, 1)
         imag = imag.permute(0, 2, 1)
 
-        real = mask_real
-        imag =  mask_imag
+        real = real * mask_real
+        imag = imag * mask_imag
 
         real = denormalize(real.unsqueeze(-1), r_mean, r_std)
         imag = denormalize(imag.unsqueeze(-1), i_mean, i_std)
@@ -356,11 +356,7 @@
 
 
 class RizumuModelV2(nn.Module):
-<<<<<<< HEAD
-    def __init__(self, n_fft: int = 2048, num_splits: int = 5, hidden_size: int = 512 ):
-=======
     def __init__(self, n_fft: int = 2048, num_splits: int = 5, hidden_size: int = 512, real_layers: int = 1, imag_layers: int = 1):
->>>>>>> d7f91baa
         super(RizumuModelV2, self).__init__()
         self.stft = RSTFT(n_fft=n_fft)
         self.istft = RISTFT(n_fft=n_fft)
@@ -415,12 +411,9 @@
     input = torch.rand((1, 21203))
     # torchinfo.summary(model, input_data=input)
     # model(input)
-<<<<<<< HEAD
-=======
-    #torch.onnx.export(model,input)
->>>>>>> d7f91baa
+    torch.onnx.export(model,input)
     with torch.autograd.set_detect_anomaly(True):
-        model = RizumuModelV2(n_fft=2048, num_splits=7,hidden_size=1024,real_layers=2,imag_layers=2)
+        model = RizumuModelV2(n_fft=2048, num_splits=10)
         input = torch.randn((2, 59090))
 
         torchinfo.summary(model, input_data=input)
